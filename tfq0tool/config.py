"""Configuration management for TFQ0tool."""

import os
from pathlib import Path
from typing import Dict, Any
import json
import logging

logger = logging.getLogger(__name__)

DEFAULT_CONFIG = {
<<<<<<< HEAD
    "version": "2.1.7",  
=======
    "version": "2.1.6",  
>>>>>>> ba70c07c
    "processing": {
        "chunk_size": 1024 * 1024,  # 1MB
        "max_file_size": 1024 * 1024 * 1024,  # 1GB
        "timeout": 300,  # 5 minutes
        "max_retries": 3
    },
    "threading": {
        "min_threads": 1,
        "max_threads": 8,
        "thread_timeout": 600  # 10 minutes
    },
    "logging": {
        "max_log_size": 10 * 1024 * 1024,  # 10MB
        "backup_count": 5,
        "log_dir": str(Path.home() / '.tfq0tool' / 'logs')
    },
    "output": {
        "default_suffix": "_extracted.txt",
        "min_free_space": 1024 * 1024 * 100  # 100MB
    },
    "supported_formats": [
        ".pdf", ".docx", ".doc", ".txt", ".rtf",
        ".xlsx", ".xls", ".csv", ".json", ".xml"
    ]
}

class Config:
    """Configuration manager for TFQ0tool."""
    
    def __init__(self):
        self.config_dir = Path.home() / '.tfq0tool'
        self.config_file = self.config_dir / 'config.json'
        self.settings = self._load_config()

    def _load_config(self) -> Dict[str, Any]:
        """Load configuration from file or create default."""
        try:
            if self.config_file.exists():
                with open(self.config_file, 'r') as f:
                    user_config = json.load(f)
                    # Merge with defaults, preserving user settings
                    return self._merge_configs(DEFAULT_CONFIG, user_config)
            else:
                self._save_default_config()
                return DEFAULT_CONFIG.copy()
        except Exception as e:
            logger.warning(f"Error loading config: {e}. Using defaults.")
            return DEFAULT_CONFIG.copy()

    def _save_default_config(self) -> None:
        """Save default configuration to file."""
        try:
            self.config_dir.mkdir(parents=True, exist_ok=True)
            with open(self.config_file, 'w') as f:
                json.dump(DEFAULT_CONFIG, f, indent=4)
        except Exception as e:
            logger.error(f"Error saving default config: {e}")

    def _merge_configs(self, default: Dict, user: Dict) -> Dict:
        """Recursively merge user config with defaults."""
        merged = default.copy()
        for key, value in user.items():
            if key in merged and isinstance(merged[key], dict) and isinstance(value, dict):
                merged[key] = self._merge_configs(merged[key], value)
            else:
                merged[key] = value
        return merged

    def get(self, section: str, key: str = None) -> Any:
        """Get a configuration value."""
        try:
            if key is None:
                return self.settings[section]
            return self.settings[section][key]
        except KeyError:
            logger.warning(f"Config key not found: {section}.{key}")
            if key is None:
                return DEFAULT_CONFIG[section]
            return DEFAULT_CONFIG[section][key]

    def update(self, section: str, key: str, value: Any) -> None:
        """Update a configuration value."""
        try:
            if section not in self.settings:
                self.settings[section] = {}
            self.settings[section][key] = value
            with open(self.config_file, 'w') as f:
                json.dump(self.settings, f, indent=4)
        except Exception as e:
            logger.error(f"Error updating config: {e}")

# Global configuration instance
config = Config() <|MERGE_RESOLUTION|>--- conflicted
+++ resolved
@@ -9,11 +9,8 @@
 logger = logging.getLogger(__name__)
 
 DEFAULT_CONFIG = {
-<<<<<<< HEAD
+  
     "version": "2.1.7",  
-=======
-    "version": "2.1.6",  
->>>>>>> ba70c07c
     "processing": {
         "chunk_size": 1024 * 1024,  # 1MB
         "max_file_size": 1024 * 1024 * 1024,  # 1GB
