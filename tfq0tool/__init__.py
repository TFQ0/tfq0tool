"""
TFQ0tool - A powerful text extraction utility for multiple file formats.

This package provides tools for extracting text from various file formats including
PDFs, Word documents, Excel files, and more, with support for parallel processing
and advanced text processing features.
"""

from .tfq0tool import main
<<<<<<< HEAD
version="2.1.8"
=======

version="2.1.7"
>>>>>>> 075bbfc8
__author__ = "Talal"
__description__ = "A powerful command-line utility for extracting text from various file formats, including PDFs, Word documents, spreadsheets, and code files."
__all__ = ["TextExtractor", "FileProcessor", "utils"]<|MERGE_RESOLUTION|>--- conflicted
+++ resolved
@@ -7,12 +7,8 @@
 """
 
 from .tfq0tool import main
-<<<<<<< HEAD
+
 version="2.1.8"
-=======
-
-version="2.1.7"
->>>>>>> 075bbfc8
 __author__ = "Talal"
 __description__ = "A powerful command-line utility for extracting text from various file formats, including PDFs, Word documents, spreadsheets, and code files."
 __all__ = ["TextExtractor", "FileProcessor", "utils"]